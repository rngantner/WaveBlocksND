--- conflicted
+++ resolved
@@ -14,38 +14,6 @@
 def create_matrixexponential(description):
     """Returns the requested matrix exponential routine.
 
-<<<<<<< HEAD
-    def get_matrixexponential(self, parameters):
-        """Returns the requested matrix exponential routine.
-
-        :param parameters: A :py:class:`ParameterProvider` instance containing at least the
-                           key ``matrix_exponential`` and depending on its values more keys.
-        """
-        method = parameters["matrix_exponential"]
-
-        if method == "pade":
-            from MatrixExponential import matrix_exp_pade
-            return matrix_exp_pade
-        elif method == "arnoldi":
-            from MatrixExponential import matrix_exp_arnoldi
-            try:
-                arnoldi_steps = min(parameters["basis_size"], parameters["arnoldi_steps"])
-            except:
-                arnoldi_steps = parameters["arnoldi_steps"]
-            return partial(matrix_exp_arnoldi, k=arnoldi_steps)
-        elif method == "pade_C":
-            from MatrixExponential import matrix_exp_pade_C
-            return matrix_exp_pade_C
-        elif method == "arnoldi_C":
-            from MatrixExponential import matrix_exp_arnoldi_C
-            try:
-                arnoldi_steps = min(parameters["basis_size"], parameters["arnoldi_steps"])
-            except:
-                arnoldi_steps = parameters["arnoldi_steps"]
-            return partial(matrix_exp_arnoldi_C, k=arnoldi_steps)
-        else:
-            raise ValueError("Unknown matrix exponential algorithm")
-=======
     :param description: A :py:class:`ParameterProvider` instance containing at least the
                        key ``matrix_exponential`` and depending on its values more keys.
     """
@@ -61,6 +29,12 @@
         except:
             arnoldi_steps = description["arnoldi_steps"]
         return partial(matrix_exp_arnoldi, k=arnoldi_steps)
+    elif method == "pade_C":
+        from MatrixExponential import matrix_exp_pade_C
+        return matrix_exp_pade_C
+    elif method == "arnoldi_C":
+        from MatrixExponential import matrix_exp_arnoldi_C
+        arnoldi_steps = description["arnoldi_steps"]
+        return partial(matrix_exp_arnoldi_C, k=arnoldi_steps)
     else:
         raise ValueError("Unknown matrix exponential algorithm")
->>>>>>> e300150f
