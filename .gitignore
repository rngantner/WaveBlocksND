--- conflicted
+++ resolved
@@ -1,9 +1,4 @@
 *~
-<<<<<<< HEAD
 *.pyc
-
 doc/build
-src/WaveBlocksND/*.so
-=======
-*.pyc
->>>>>>> e300150f
+src/WaveBlocksND/*.so